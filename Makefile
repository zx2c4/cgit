CGIT_VERSION = v0.8.3.4
CGIT_SCRIPT_NAME = cgit.cgi
CGIT_SCRIPT_PATH = /var/www/htdocs/cgit
CGIT_DATA_PATH = $(CGIT_SCRIPT_PATH)
CGIT_CONFIG = /etc/cgitrc
CACHE_ROOT = /var/cache/cgit
SHA1_HEADER = <openssl/sha.h>
GIT_VER = 1.7.3
GIT_URL = http://www.kernel.org/pub/software/scm/git/git-$(GIT_VER).tar.bz2
INSTALL = install

# Define NO_STRCASESTR if you don't have strcasestr.
#
# Define NO_OPENSSL to disable linking with OpenSSL and use bundled SHA1
# implementation (slower).
#
# Define NEEDS_LIBICONV if linking with libc is not enough (eg. Darwin).
#
# Define NO_C99_FORMAT if your formatted IO functions (printf/scanf et.al.)
# do not support the 'size specifiers' introduced by C99, namely ll, hh,
# j, z, t. (representing long long int, char, intmax_t, size_t, ptrdiff_t).
# some C compilers supported these specifiers prior to C99 as an extension.
#

#-include config.mak

#
# Platform specific tweaks
#

uname_S := $(shell sh -c 'uname -s 2>/dev/null || echo not')
uname_O := $(shell sh -c 'uname -o 2>/dev/null || echo not')
uname_R := $(shell sh -c 'uname -r 2>/dev/null || echo not')

ifeq ($(uname_O),Cygwin)
	NO_STRCASESTR = YesPlease
	NEEDS_LIBICONV = YesPlease
endif

#
# Let the user override the above settings.
#
-include cgit.conf

#
# Define a way to invoke make in subdirs quietly, shamelessly ripped
# from git.git
#
QUIET_SUBDIR0  = +$(MAKE) -C # space to separate -C and subdir
QUIET_SUBDIR1  =

ifneq ($(findstring $(MAKEFLAGS),w),w)
PRINT_DIR = --no-print-directory
else # "make -w"
NO_SUBDIR = :
endif

ifndef V
	QUIET_CC       = @echo '   ' CC $@;
	QUIET_MM       = @echo '   ' MM $@;
	QUIET_SUBDIR0  = +@subdir=
	QUIET_SUBDIR1  = ;$(NO_SUBDIR) echo '   ' SUBDIR $$subdir; \
			 $(MAKE) $(PRINT_DIR) -C $$subdir
endif

#
# Define a pattern rule for automatic dependency building
#
%.d: %.c
	$(QUIET_MM)$(CC) $(CFLAGS) -MM $< | sed -e 's/\($*\)\.o:/\1.o $@:/g' >$@

#
# Define a pattern rule for silent object building
#
%.o: %.c
	$(QUIET_CC)$(CC) -o $*.o -c $(CFLAGS) $<


<<<<<<< HEAD
EXTLIBS = git/libgit.a git/xdiff/lib.a -lz -lpthread
=======
EXTLIBS = git/libgit.a git/xdiff/lib.a -lz -lcrypto -lpthread
>>>>>>> af492114
OBJECTS =
OBJECTS += cache.o
OBJECTS += cgit.o
OBJECTS += cmd.o
OBJECTS += configfile.o
OBJECTS += html.o
OBJECTS += parsing.o
OBJECTS += scan-tree.o
OBJECTS += shared.o
OBJECTS += ui-atom.o
OBJECTS += ui-blob.o
OBJECTS += ui-clone.o
OBJECTS += ui-commit.o
OBJECTS += ui-diff.o
OBJECTS += ui-log.o
OBJECTS += ui-patch.o
OBJECTS += ui-plain.o
OBJECTS += ui-refs.o
OBJECTS += ui-repolist.o
OBJECTS += ui-shared.o
OBJECTS += ui-snapshot.o
OBJECTS += ui-ssdiff.o
OBJECTS += ui-stats.o
OBJECTS += ui-summary.o
OBJECTS += ui-tag.o
OBJECTS += ui-tree.o

ifdef NEEDS_LIBICONV
	EXTLIBS += -liconv
endif


.PHONY: all libgit test install uninstall clean force-version get-git \
	doc man-doc html-doc clean-doc

all: cgit

VERSION: force-version
	@./gen-version.sh "$(CGIT_VERSION)"
-include VERSION


CFLAGS += -g -Wall -Igit
CFLAGS += -DSHA1_HEADER='$(SHA1_HEADER)'
CFLAGS += -DCGIT_VERSION='"$(CGIT_VERSION)"'
CFLAGS += -DCGIT_CONFIG='"$(CGIT_CONFIG)"'
CFLAGS += -DCGIT_SCRIPT_NAME='"$(CGIT_SCRIPT_NAME)"'
CFLAGS += -DCGIT_CACHE_ROOT='"$(CACHE_ROOT)"'

ifdef NO_ICONV
	CFLAGS += -DNO_ICONV
endif
ifdef NO_STRCASESTR
	CFLAGS += -DNO_STRCASESTR
endif
ifdef NO_C99_FORMAT
	CFLAGS += -DNO_C99_FORMAT
endif
ifdef NO_OPENSSL
	CFLAGS += -DNO_OPENSSL
	GIT_OPTIONS += NO_OPENSSL=1
else
	EXTLIBS += -lcrypto
endif

cgit: $(OBJECTS) libgit
	$(QUIET_CC)$(CC) $(CFLAGS) $(LDFLAGS) -o cgit $(OBJECTS) $(EXTLIBS)

cgit.o: VERSION

ifneq "$(MAKECMDGOALS)" "clean"
  -include $(OBJECTS:.o=.d)
endif

libgit:
	$(QUIET_SUBDIR0)git $(QUIET_SUBDIR1) NO_CURL=1 $(GIT_OPTIONS) libgit.a
	$(QUIET_SUBDIR0)git $(QUIET_SUBDIR1) NO_CURL=1 $(GIT_OPTIONS) xdiff/lib.a

test: all
	$(QUIET_SUBDIR0)tests $(QUIET_SUBDIR1) all

install: all
	$(INSTALL) -m 0755 -d $(DESTDIR)$(CGIT_SCRIPT_PATH)
	$(INSTALL) -m 0755 cgit $(DESTDIR)$(CGIT_SCRIPT_PATH)/$(CGIT_SCRIPT_NAME)
	$(INSTALL) -m 0755 -d $(DESTDIR)$(CGIT_DATA_PATH)
	$(INSTALL) -m 0644 cgit.css $(DESTDIR)$(CGIT_DATA_PATH)/cgit.css
	$(INSTALL) -m 0644 cgit.png $(DESTDIR)$(CGIT_DATA_PATH)/cgit.png

uninstall:
	rm -f $(CGIT_SCRIPT_PATH)/$(CGIT_SCRIPT_NAME)
	rm -f $(CGIT_DATA_PATH)/cgit.css
	rm -f $(CGIT_DATA_PATH)/cgit.png

doc: man-doc html-doc pdf-doc

man-doc: cgitrc.5.txt
	a2x -f manpage cgitrc.5.txt

html-doc: cgitrc.5.txt
	a2x -f xhtml --stylesheet=cgit-doc.css cgitrc.5.txt

pdf-doc: cgitrc.5.txt
	a2x -f pdf cgitrc.5.txt

clean: clean-doc
	rm -f cgit VERSION *.o *.d

clean-doc:
	rm -f cgitrc.5 cgitrc.5.html cgitrc.5.pdf cgitrc.5.xml cgitrc.5.fo

get-git:
	curl $(GIT_URL) | tar -xj && rm -rf git && mv git-$(GIT_VER) git<|MERGE_RESOLUTION|>--- conflicted
+++ resolved
@@ -76,11 +76,7 @@
 	$(QUIET_CC)$(CC) -o $*.o -c $(CFLAGS) $<
 
 
-<<<<<<< HEAD
 EXTLIBS = git/libgit.a git/xdiff/lib.a -lz -lpthread
-=======
-EXTLIBS = git/libgit.a git/xdiff/lib.a -lz -lcrypto -lpthread
->>>>>>> af492114
 OBJECTS =
 OBJECTS += cache.o
 OBJECTS += cgit.o
