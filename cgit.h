#ifndef CGIT_H
#define CGIT_H


#include <git-compat-util.h>
#include <cache.h>
#include <grep.h>
#include <object.h>
#include <tree.h>
#include <commit.h>
#include <tag.h>
#include <diff.h>
#include <diffcore.h>
#include <refs.h>
#include <revision.h>
#include <log-tree.h>
#include <archive.h>
#include <string-list.h>
#include <xdiff-interface.h>
#include <xdiff/xdiff.h>
#include <utf8.h>


/*
 * Dateformats used on misc. pages
 */
#define FMT_LONGDATE "%Y-%m-%d %H:%M:%S (%Z)"
#define FMT_SHORTDATE "%Y-%m-%d"
#define FMT_ATOMDATE "%Y-%m-%dT%H:%M:%SZ"


/*
 * Limits used for relative dates
 */
#define TM_MIN    60
#define TM_HOUR  (TM_MIN * 60)
#define TM_DAY   (TM_HOUR * 24)
#define TM_WEEK  (TM_DAY * 7)
#define TM_YEAR  (TM_DAY * 365)
#define TM_MONTH (TM_YEAR / 12.0)


/*
 * Default encoding
 */
#define PAGE_ENCODING "UTF-8"

typedef void (*configfn)(const char *name, const char *value);
typedef void (*filepair_fn)(struct diff_filepair *pair);
typedef void (*linediff_fn)(char *line, int len);

struct cgit_filter {
	char *cmd;
	char **argv;
	int old_stdout;
	int pipe_fh[2];
	int pid;
	int exitstatus;
};

struct cgit_repo {
	char *url;
	char *name;
	char *path;
	char *desc;
	char *owner;
	char *defbranch;
	char *module_link;
	char *readme;
	char *section;
	char *clone_url;
	int snapshots;
	int enable_log_filecount;
	int enable_log_linecount;
	int enable_remote_branches;
	int enable_subject_links;
	int max_stats;
	time_t mtime;
	struct cgit_filter *about_filter;
	struct cgit_filter *commit_filter;
	struct cgit_filter *source_filter;
};

typedef void (*repo_config_fn)(struct cgit_repo *repo, const char *name,
	      const char *value);

struct cgit_repolist {
	int length;
	int count;
	struct cgit_repo *repos;
};

struct commitinfo {
	struct commit *commit;
	char *author;
	char *author_email;
	unsigned long author_date;
	char *committer;
	char *committer_email;
	unsigned long committer_date;
	char *subject;
	char *msg;
	char *msg_encoding;
};

struct taginfo {
	char *tagger;
	char *tagger_email;
	unsigned long tagger_date;
	char *msg;
};

struct refinfo {
	const char *refname;
	struct object *object;
	union {
		struct taginfo *tag;
		struct commitinfo *commit;
	};
};

struct reflist {
	struct refinfo **refs;
	int alloc;
	int count;
};

struct cgit_query {
	int has_symref;
	int has_sha1;
	char *raw;
	char *repo;
	char *page;
	char *search;
	char *grep;
	char *head;
	char *sha1;
	char *sha2;
	char *path;
	char *name;
	char *mimetype;
	char *url;
	char *period;
	int   ofs;
	int nohead;
	char *sort;
	int showmsg;
	int ssdiff;
<<<<<<< HEAD
	int show_all;
=======
	int context;
>>>>>>> d20313e3
	char *vpath;
};

struct cgit_config {
	char *agefile;
	char *cache_root;
	char *clone_prefix;
	char *css;
	char *favicon;
	char *footer;
	char *head_include;
	char *header;
	char *index_header;
	char *index_info;
	char *logo;
	char *logo_link;
	char *module_link;
	char *robots;
	char *root_title;
	char *root_desc;
	char *root_readme;
	char *script_name;
	char *section;
	char *virtual_root;
	int cache_size;
	int cache_dynamic_ttl;
	int cache_max_create_time;
	int cache_repo_ttl;
	int cache_root_ttl;
	int cache_scanrc_ttl;
	int cache_static_ttl;
	int embedded;
	int enable_filter_overrides;
	int enable_index_links;
	int enable_log_filecount;
	int enable_log_linecount;
	int enable_remote_branches;
	int enable_subject_links;
	int enable_tree_linenumbers;
	int local_time;
	int max_atom_items;
	int max_repo_count;
	int max_commit_count;
	int max_lock_attempts;
	int max_msg_len;
	int max_repodesc_len;
	int max_blob_size;
	int max_stats;
	int nocache;
	int noplainemail;
	int noheader;
	int renamelimit;
	int snapshots;
	int summary_branches;
	int summary_log;
	int summary_tags;
	int ssdiff;
	struct string_list mimetypes;
	struct cgit_filter *about_filter;
	struct cgit_filter *commit_filter;
	struct cgit_filter *source_filter;
};

struct cgit_page {
	time_t modified;
	time_t expires;
	size_t size;
	char *mimetype;
	char *charset;
	char *filename;
	char *etag;
	char *title;
	int status;
	char *statusmsg;
};

struct cgit_environment {
	char *cgit_config;
	char *http_host;
	char *https;
	char *no_http;
	char *path_info;
	char *query_string;
	char *request_method;
	char *script_name;
	char *server_name;
	char *server_port;
};

struct cgit_context {
	struct cgit_environment env;
	struct cgit_query qry;
	struct cgit_config cfg;
	struct cgit_repo *repo;
	struct cgit_page page;
};

struct cgit_snapshot_format {
	const char *suffix;
	const char *mimetype;
	write_archive_fn_t write_func;
	int bit;
};

extern const char *cgit_version;

extern struct cgit_repolist cgit_repolist;
extern struct cgit_context ctx;
extern const struct cgit_snapshot_format cgit_snapshot_formats[];

extern struct cgit_repo *cgit_add_repo(const char *url);
extern struct cgit_repo *cgit_get_repoinfo(const char *url);
extern void cgit_repo_config_cb(const char *name, const char *value);

extern int chk_zero(int result, char *msg);
extern int chk_positive(int result, char *msg);
extern int chk_non_negative(int result, char *msg);

extern char *trim_end(const char *str, char c);
extern char *strlpart(char *txt, int maxlen);
extern char *strrpart(char *txt, int maxlen);

extern void cgit_add_ref(struct reflist *list, struct refinfo *ref);
extern int cgit_refs_cb(const char *refname, const unsigned char *sha1,
			int flags, void *cb_data);

extern void *cgit_free_commitinfo(struct commitinfo *info);

extern int cgit_diff_files(const unsigned char *old_sha1,
			   const unsigned char *new_sha1,
			   unsigned long *old_size, unsigned long *new_size,
			   int *binary, int context, linediff_fn fn);

extern void cgit_diff_tree(const unsigned char *old_sha1,
			   const unsigned char *new_sha1,
			   filepair_fn fn, const char *prefix);

extern void cgit_diff_commit(struct commit *commit, filepair_fn fn);

extern char *fmt(const char *format,...);

extern struct commitinfo *cgit_parse_commit(struct commit *commit);
extern struct taginfo *cgit_parse_tag(struct tag *tag);
extern void cgit_parse_url(const char *url);

extern const char *cgit_repobasename(const char *reponame);

extern int cgit_parse_snapshots_mask(const char *str);

extern int cgit_open_filter(struct cgit_filter *filter);
extern int cgit_close_filter(struct cgit_filter *filter);

extern int readfile(const char *path, char **buf, size_t *size);

#endif /* CGIT_H */<|MERGE_RESOLUTION|>--- conflicted
+++ resolved
@@ -146,11 +146,8 @@
 	char *sort;
 	int showmsg;
 	int ssdiff;
-<<<<<<< HEAD
 	int show_all;
-=======
 	int context;
->>>>>>> d20313e3
 	char *vpath;
 };
 
