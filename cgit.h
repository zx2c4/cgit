--- conflicted
+++ resolved
@@ -146,11 +146,8 @@
 	char *sort;
 	int showmsg;
 	int ssdiff;
-<<<<<<< HEAD
 	int show_all;
-=======
 	char *vpath;
->>>>>>> a2cbd3c3
 };
 
 struct cgit_config {
