--- conflicted
+++ resolved
@@ -118,15 +118,11 @@
 	if (!stat(p, &st))
 		readfile(p, &repo->desc, &size);
 
-<<<<<<< HEAD
 	if (!repo->readme) {
 		p = fmt("%s/README.html", path);
 		if (!stat(p, &st))
 			repo->readme = "README.html";
-=======
-	p = fmt("%s/README.html", path);
-	if (!stat(p, &st))
-		repo->readme = "README.html";
+	}
 	if (ctx.cfg.section_from_path) {
 		n  = ctx.cfg.section_from_path;
 		if (n > 0) {
@@ -148,7 +144,6 @@
 					repo->name++;
 			}
 		}
->>>>>>> 797110e3
 	}
 
 	p = fmt("%s/cgitrc", path);
